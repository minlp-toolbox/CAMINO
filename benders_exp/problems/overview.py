"""Overview of all problems."""

from benders_exp.problems import MinlpProblem, CASADI_VAR, MinlpData, \
    MetaDataOcp
import casadi as ca
import numpy as np
from benders_exp.solarsys import extract as extract_solarsys
from benders_exp.solvers import Stats
from benders_exp.solvers.nlp import NlpSolver
<<<<<<< HEAD
from benders_exp.utils import integrate_ee, integrate_rk4
=======
from benders_exp.problems.utils import integrate_rk4  # , integrate_ee
>>>>>>> d60b0d80


def create_check_sign_lagrange_problem():
    """Create a problem to check the sign of the multipliers."""
    x = CASADI_VAR.sym("x")
    p = CASADI_VAR.sym("p")

    problem = MinlpProblem(x=x, f=(x - 2)**2, g=x, p=p, idx_x_bin=[])
    data = MinlpData(x0=0, _ubx=np.inf, _lbx=-np.inf,
                     _ubg=-1, _lbg=-7, p=[], solved=True)

    return problem, data


def create_dummy_problem(p_val=[1000, 3]):
    """
    Create a dummy problem.

    This problem corresponds to the tutorial example in the GN-Voronoi paper.
    (apart from the upper bound)
    """
    x = CASADI_VAR.sym("x", 3)
    x0 = np.array([0, 4, 100])
    idx_x_bin = [0, 1]
    p = CASADI_VAR.sym("p", 2)
    f = (x[0] - 4.1)**2 + (x[1] - 4.0)**2 + x[2] * p[0]
    g = ca.vertcat(
        x[2],
        -(x[0]**2 + x[1]**2 - x[2] - p[1]**2)
    )
    ubg = np.array([ca.inf, ca.inf])
    lbg = np.array([0, 0])
    lbx = -1e3 * np.ones((3,))
    ubx = np.array([ca.inf, ca.inf, ca.inf])

    problem = MinlpProblem(x=x, f=f, g=g, p=p, idx_x_bin=idx_x_bin)
    data = MinlpData(x0=x0, _ubx=ubx, _lbx=lbx,
                     _ubg=ubg, _lbg=lbg, p=p_val, solved=True)
    return problem, data


def create_dummy_problem_2():
    """Create a dummy problem."""
    x = CASADI_VAR.sym("x", 2)
    x0 = np.array([0, 4])
    idx_x_bin = [0]
    p = CASADI_VAR.sym("p", 1)
    f = x[0]**2 + x[1]
    g = ca.vertcat(
        x[1],
        -(x[0]**2 + x[1] - p[0]**2)
    )
    ubg = np.array([np.inf, np.inf])
    lbg = np.array([0, 0])
    lbx = -np.inf * np.ones((2,))
    ubx = np.array([ca.inf, ca.inf])

    problem = MinlpProblem(x=x, f=f, g=g, p=p, idx_x_bin=idx_x_bin)
    data = MinlpData(x0=x0, _ubx=ubx, _lbx=lbx,
                     _ubg=ubg, _lbg=lbg, p=[3], solved=True)
    return problem, data


def create_double_pipe_problem(p_val=[1, 5, 1, 10]):
    """Create double pipe problem."""
    y = CASADI_VAR.sym("y", 1)  # integers
    z = CASADI_VAR.sym("z", 2)  # continuous
    x0 = np.array([1, 0, 0])
    x = ca.vertcat(*[y, z])
    idx_x_bin = [0]

    alpha = CASADI_VAR.sym("alpha", 2)
    r = CASADI_VAR.sym("r", 1)
    gamma = CASADI_VAR.sym("gamma", 1)
    p = ca.vertcat(*[alpha, r, gamma])

    f = alpha[0] * z[0] + alpha[1] * y[0]
    g = ca.vertcat(*[
        z[0] + y[0] * z[1] - r,
        gamma - z[1]
    ])
    lbg = np.array([0, 0])
    ubg = np.array([ca.inf, ca.inf])
    lbx = np.array([0, 0, -ca.inf])
    ubx = np.array([1, ca.inf, ca.inf])

    problem = MinlpProblem(x=x, f=f, g=g, p=p, idx_x_bin=idx_x_bin)
    data = MinlpData(x0=x0, _ubx=ubx, _lbx=lbx,
                     _ubg=ubg, _lbg=lbg, p=p_val, solved=True)
    return problem, data


def create_double_tank_problem(p_val=[2, 2.5]):
    """
    Implement the double tank problem.

    Taken from Abbasi et al. ECC 23, reimplemented to achieve nice sparsity pattern.

    """
    eps = 1e-3
    N = 200  # NOTE In paper the is set to 300
    dt = 1/30
    T = N * dt
    alpha = 100
    beta = np.array([1., 1.1])
    gamma = 10
    scaling_coeff = [gamma, 1]
    demand = np.array([2 + 0.5 * np.sin(x)
                      for x in np.linspace(0, T, N+1)])

    nx = 2
    nu = 2
    x_0 = CASADI_VAR.sym('x0', nx)
    x = CASADI_VAR.sym('x', nx)  # state
<<<<<<< HEAD
    s = CASADI_VAR.sym('s', ns)  # binary control
    q = CASADI_VAR.sym('q', nq)  # continuous control
    u = ca.vertcat(*[s, q])
    x1dot = s.T @ q - ca.sqrt(x[0] + eps)
    x2dot = ca.sqrt(x[0] + eps) - ca.sqrt(x[1] + eps)
    xdot = ca.vertcat(*[x1dot, x2dot])

    # F = integrate_ee(x, u, xdot, dt, m_steps=1)
    F = integrate_rk4(x, u, xdot, dt, m_steps=1)

=======
    u = CASADI_VAR.sym('u', nu)  # control
    x1dot = scaling_coeff[0]*u[0] + u[1] - ca.sqrt(x[0] + eps)
    x2dot = ca.sqrt(x[0] + eps) - ca.sqrt(x[1] + eps)
    xdot = ca.vertcat(*[x1dot, x2dot])

    # F = integrate_ee(x, u, xdot, dt, m_steps=1)
    F = integrate_rk4(x, u, xdot, dt, m_steps=1)
>>>>>>> d60b0d80

    w = []
    w0 = []
    lbw = []
    ubw = []
    J = 0
    g = []
    lbg = []
    ubg = []
    p = []
    idx_x_bin = []
    idx_state = []
    idx_control = []
    idx_var = 0

    Xk = x_0
    p += [Xk]
    for k in range(N):
        Uk = CASADI_VAR.sym(f"u_{k}", nu)
        w += [Uk]
        idx_var += nu
        lbw += [0, 0]
        ubw += [1, gamma]
        w0 += [0, 0]
        idx_x_bin.append(np.arange(idx_var-nu, idx_var-1))
        idx_control.append(np.arange(idx_var-nu, idx_var))

        # Integrate till the end of the interval
<<<<<<< HEAD
        Xk_end = F(Xk, ca.vertcat(*[Sk, Qk]))
        J += dt * alpha * (Xk[1] - demand[k]) ** 2
        J += dt * ca.sum2(beta @ (Qk * Sk))
=======
        Xk_end = F(Xk, Uk)
        J += dt * alpha * (Xk[1] - demand[k]) ** 2
        J += dt * (beta[0] * scaling_coeff[0] * Uk[0] + beta[1] * Uk[1])
>>>>>>> d60b0d80

        # New NLP variable for state at end of interval
        Xk = CASADI_VAR.sym(f"x_{k+1}", nx)
        idx_var += nx
        idx_state.append(np.arange(idx_var-nx, idx_var))
        w += [Xk]
        lbw += [0, 0]
        ubw += [np.inf, np.inf]
        w0 += [0, 0]

        # Add equality constraint
        g += [Xk_end - Xk]
        lbg += [0, 0]
        ubg += [0, 0]

    meta = MetaDataOcp(
        dt=dt, n_state=nx, n_control=nu,
        initial_state=p_val, idx_control=np.hstack(idx_control),
        idx_state=np.hstack(idx_state),
        scaling_coeff_control=scaling_coeff
    )
    problem = MinlpProblem(x=ca.vcat(w), f=J, g=ca.vcat(
        g), p=x_0, idx_x_bin=np.hstack(idx_x_bin), meta=meta)
    data = MinlpData(x0=0.5*np.ones(len(w0)), _ubx=np.array(ubw), _lbx=np.array(lbw),
                     _ubg=np.array(ubg), _lbg=np.array(lbg), p=p_val, solved=True)

    return problem, data


PROBLEMS = {
    "sign_check": create_check_sign_lagrange_problem,
    "dummy": create_dummy_problem,
    "dummy2": create_dummy_problem_2,
    "orig": extract_solarsys,
    "doublepipe": create_double_pipe_problem,
    "doubletank": create_double_tank_problem
}


if __name__ == '__main__':
    stats = Stats({})
    prob, data = create_check_sign_lagrange_problem()
    nlp = NlpSolver(prob, stats)
    data = nlp.solve(data)
    breakpoint()
    # prob, data = create_double_pipe_problem()
    # prob, data = create_dummy_problem()<|MERGE_RESOLUTION|>--- conflicted
+++ resolved
@@ -7,11 +7,7 @@
 from benders_exp.solarsys import extract as extract_solarsys
 from benders_exp.solvers import Stats
 from benders_exp.solvers.nlp import NlpSolver
-<<<<<<< HEAD
-from benders_exp.utils import integrate_ee, integrate_rk4
-=======
 from benders_exp.problems.utils import integrate_rk4  # , integrate_ee
->>>>>>> d60b0d80
 
 
 def create_check_sign_lagrange_problem():
@@ -126,18 +122,6 @@
     nu = 2
     x_0 = CASADI_VAR.sym('x0', nx)
     x = CASADI_VAR.sym('x', nx)  # state
-<<<<<<< HEAD
-    s = CASADI_VAR.sym('s', ns)  # binary control
-    q = CASADI_VAR.sym('q', nq)  # continuous control
-    u = ca.vertcat(*[s, q])
-    x1dot = s.T @ q - ca.sqrt(x[0] + eps)
-    x2dot = ca.sqrt(x[0] + eps) - ca.sqrt(x[1] + eps)
-    xdot = ca.vertcat(*[x1dot, x2dot])
-
-    # F = integrate_ee(x, u, xdot, dt, m_steps=1)
-    F = integrate_rk4(x, u, xdot, dt, m_steps=1)
-
-=======
     u = CASADI_VAR.sym('u', nu)  # control
     x1dot = scaling_coeff[0]*u[0] + u[1] - ca.sqrt(x[0] + eps)
     x2dot = ca.sqrt(x[0] + eps) - ca.sqrt(x[1] + eps)
@@ -145,7 +129,6 @@
 
     # F = integrate_ee(x, u, xdot, dt, m_steps=1)
     F = integrate_rk4(x, u, xdot, dt, m_steps=1)
->>>>>>> d60b0d80
 
     w = []
     w0 = []
@@ -174,15 +157,9 @@
         idx_control.append(np.arange(idx_var-nu, idx_var))
 
         # Integrate till the end of the interval
-<<<<<<< HEAD
-        Xk_end = F(Xk, ca.vertcat(*[Sk, Qk]))
-        J += dt * alpha * (Xk[1] - demand[k]) ** 2
-        J += dt * ca.sum2(beta @ (Qk * Sk))
-=======
         Xk_end = F(Xk, Uk)
         J += dt * alpha * (Xk[1] - demand[k]) ** 2
         J += dt * (beta[0] * scaling_coeff[0] * Uk[0] + beta[1] * Uk[1])
->>>>>>> d60b0d80
 
         # New NLP variable for state at end of interval
         Xk = CASADI_VAR.sym(f"x_{k+1}", nx)
